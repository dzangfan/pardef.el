;;; pardef.el --- A general definition parser        -*- lexical-binding: t; -*-

;; Copyright (C) 2021  Lifoz

;; Author: Lifoz <li-fn@outlook.com>
;; Keywords: convenience, generator, Python, docstring
;; Package-Requires: ((dash "2.19.0"))

;; This program is free software; you can redistribute it and/or modify
;; it under the terms of the GNU General Public License as published by
;; the Free Software Foundation, either version 3 of the License, or
;; (at your option) any later version.

;; This program is distributed in the hope that it will be useful,
;; but WITHOUT ANY WARRANTY; without even the implied warranty of
;; MERCHANTABILITY or FITNESS FOR A PARTICULAR PURPOSE.  See the
;; GNU General Public License for more details.

;; You should have received a copy of the GNU General Public License
;; along with this program.  If not, see <https://www.gnu.org/licenses/>.

;;; Commentary:

;; 

;;; Code:

(require 'cl-lib)
(require 'dash)

(defgroup pardef nil
  "Python defun's docstring generator."
  :group 'programming
  :group 'python)

(defcustom pardef-docstring-style "'''"
  "Python docstring's style, use single quotes or double quotes."
  :group 'pardef
  :type '(radio (const :tag "Single quotes" "'''")
                (const :tag "Double quotes" "\"\"\"")))

(defconst pardef--single-parameter-regexp
  (string-join '("^\\s-*\\(\\*\\{0,2\\}[a-zA-Z_]+\\)" ; parameter name
                 "\\(:\\s-*[^=]+\\|\\)"         ; parameter type
                 "\\(=\\s-*.+\\|\\)$")  ; parameter default value
               "\\s-*")
  "Regexp which used to parse a single python parameter
specifier.  See `pardef--parse-python-parameter'")

(defun pardef--split-python-defun (definition)
  "Splitting python's function `DEFINITION' into list.
Returned a list has three elements if succeed in parsing,
elements are bound to function's name, parameter list and
return-specification respectively.  Otherwise, namely fail to
parse, function will raise an exception with tag
`pardef--unable-to-split'."
  (let ((before-parlist-regex "^def\\s-+\\([a-zA-Z_]+\\)\\s-*(")
        (after-parlist-regex ")\\s-*\\(->[^:]+:\\|:\\)$")
        (exception-msg (format "Unable to parse python-defun %s" definition)))
    (unless (string-match before-parlist-regex definition)
      (throw 'pardef--unable-to-split exception-msg))
    (let ((fun-name (match-string-no-properties 1 definition))
          (parlist-begin (match-end 0)))
      (unless (string-match after-parlist-regex definition)
        (throw 'pardef--unable-to-split exception-msg))
      (let* ((return-spec (match-string-no-properties 1 definition))
             (parlist-end (match-beginning 0))
             (parlist (substring-no-properties definition parlist-begin
                                               parlist-end)))
        (cl-values fun-name parlist return-spec)))))

(defun pardef--adjust-par-stack (stack cc openers closers)
  (cond ((and stack (char-equal cc (aref closers (cdar stack))))
         (cdr stack))
        ((string-match (regexp-opt-charset (list cc)) openers)
         (let ((rezidx (match-beginning 0)))
           (cons (cons (aref closers rezidx) rezidx)
                 stack)))
        (t stack)))

(defun pardef--find-next-outside-par
    (source char start &optional openers closers)
  "Find next `CHAR' in `SOURCE' outside any parentheses.
The definition of 'parentheses' is in alist `PARALIST', which is
a ALIST consists of opening and closing."
  (setq openers (or openers (string ?\( ?\[ ?\{ ?\" ?\'))
        closers (or closers (string ?\) ?\] ?\} ?\" ?\')))
  (cl-do* ((stack nil)
           (idx start (+ 1 idx)))
      ((>= idx (length source)) nil)
    (if (and (null stack) (char-equal char (aref source idx)))
        (cl-return idx)
      (setq stack (pardef--adjust-par-stack stack (aref source idx)
                                            openers closers)))))

(defun pardef--parse-python-parameter-split-regex (parelt)
  (if (not (string-match pardef--single-parameter-regexp parelt))
      (throw 'pardef--parsing-par-err
             (format "Unable to parse parameter %s" parelt))
    (cl-values (match-string-no-properties 1 parelt)
               (match-string-no-properties 2 parelt)
               (match-string-no-properties 3 parelt))))
  

(defun pardef--parse-python-parameter (parelt)
  "Parsing a single python-style parameter specifier `PARELT'.
If success to parsing, function returns a list has three
elements: parameter's name, parameter's type and parameter's
default value.  Otherwise a string which is indicating a error
will be throwed with tag `pardef--parsing-par-err'."
  (cl-multiple-value-bind (name type value)
      (pardef--parse-python-parameter-split-regex parelt)
    (when (string-empty-p name)
      (throw 'pardef--parsing-par-err
             (format "Unable to parse parameter's name in '%s'" parelt)))
    (cond ((string-match "^\\s-*:\\s-*\\([[:graph:]].*?\\)\\s-*$" type)
           (setq type (match-string-no-properties 1 type)))
          ((string-match "^\\s-*$" type) (setq type ""))
          (t (throw 'pardef--parsing-par-err
                    (format "Unable to parse type specifier '%s'" type))))
    (cond ((string-match "^\\s-*=\\s-*\\([[:graph:]].*?\\)\\s-*$" value)
           (setq value (match-string-no-properties 1 value)))
          ((string-match "^\\s-*$" value) (setq value ""))
          (t (throw 'pardef--parsing-par-err
                    (format "Unable to parse default value '%s'" value))))
    (cl-values name type value)))

(defun pardef--parse-python-parlist (parlist)
  "Parsing python-style function's parameter list(`PARLIST').
Returns the result as a list, whose each element is a list has 3
elements, each component corresponds name, type and default
value.  First element(i.e. name) will be a non-empty string, but
both type and value can be empty.  If `PARLIST' is empty or only
contains white-space, empty list(i.e. nil) will be returned.  If
`PARLIST' has illegal form, or contains some features are
unsupported currently, function will raise a exception contains
a short message which indicates the reason of failure with tag
`pardef--parsing-par-err'"
  (let ((rezseq nil)
        (commap 0)
        (commac (pardef--find-next-outside-par parlist ?\, 0)))
    (let ((forward!
           (lambda ()
             (let ((par (substring-no-properties parlist commap commac)))
               (unless (string-match "^\\s-*\\(?:\\*\\|/\\)\\s-*$" par)
                 (let ((parserez (pardef--parse-python-parameter par)))
                   (push parserez rezseq)))
               (when commac
                 (setq commap (+ 1 commac)
                       commac (pardef--find-next-outside-par
                               parlist ?\, commap)))))))
      (while commac (funcall forward!))
      (funcall forward!))
    (nreverse rezseq)))

(defun pardef--trim-python-defun-retype (ret)
  "Trim `RET'-'s prefix (->)."
  (if (string-match "^\\s-*\\(?:->\\s-*\\(.+\\)\\|\\(\\)\\)\\s-*:\\s-*$" ret)
      (or (match-string-no-properties 1 ret) "")
    (user-error "[PARDEF] Internal error raised when parsing %s" ret)))

(defun pardef-parse-python-defun (definition)
  "Parsing python-style function `DEFINITION'.
Splitting and extracting `DEFINITION' to a `alist', which has field

  - `name'   A non-empty string represent function's name.
  - `params' List represent Function's parameters.
  - `return' A string may be empty, represent function's return
    type (i.e. -> ..)

Field `params' is a list of list, each element is string and has
form:

  (`param-name' `param-type' `param-defaule-value')

And in these three components, only `param-name' always has
positive length, both `param-type' and `param-default-value' may
be empty if doesn't provide in `DEFINITION'.
If `DEFINITION' are illegal formed or contains any features which
are unsupported now, a string contains a short message about the
reason of failure will be returned."
  (catch 'pardef--unable-to-split
    (catch 'pardef--parsing-par-err
      (cl-multiple-value-bind (name parlist ret)
          (pardef--split-python-defun definition)
        (list (cons 'name name)
              (cons 'params (pardef--parse-python-parlist parlist))
              (cons 'return (pardef--trim-python-defun-retype ret)))))))

(defun pardef--line-at-point ()
  (buffer-substring-no-properties (line-beginning-position)
                                  (line-end-position)))

(defun pardef-python-current-line ()
  "Get line at point in current buffer as a string.
This function accepts using backslash at end of line to continue
this line to next.  It's return three value: text of current
line(backslashes are trimmed), line number of the first line and
the last line.  For example, if current line number is x and
doesn't use backslash, then return (list <current-line> x (+ x 1))"
  (save-excursion
    (cl-do ((lines nil)
            (first-lino (line-number-at-pos))
            (last-lino (line-number-at-pos) (line-number-at-pos))
            (prev-char ?\\ last-char)
            (last-char (char-before (line-end-position))
                       (char-before (line-end-position))))
        ((not (char-equal ?\\ prev-char))
         (cl-values (string-join (nreverse lines)) first-lino last-lino))
      (let* ((line (pardef--line-at-point))
             (line* (if (string-match "\\\\$" line)
                        (substring-no-properties line 0 (match-beginning 0))
                      line)))
        (push line* lines)
        (forward-line)))))

<<<<<<< HEAD
=======
(defun pardef--load-docstring ()
  "Try to load docstring after current point.
This function assume that there is a correct function definition,
and current point is after the terminate notation (:). In
particular, when this function is called, the buffer looks like:

--- BUFFER ---
def __init__(self):
                   ^
---   END  ---
(Character (^) means current point)

Both of single-quotes-style and double-quotes-style are
accept. If docstring is found, multiple values formed (<content>
<begin-point> <end-point>) will be returned, content is a list of
string, each element is a line of docstring and prefix indent has
been trimmed. Otherwise, namely no docstring is found, function
returns nil."
  (save-excursion
    (skip-chars-forward "\n[:space:]")
    (when (looking-at "'''\\|\"\"\"")
      (let ((begin (point))
            (indent (current-indentation))
            (quotes (match-string-no-properties 0)))
        (forward-char (length quotes))
        (re-search-forward quotes)
        (let* ((docstring (buffer-substring-no-properties begin (point)))
               (indent-regexp (format "\n[ ]\\{,%d\\}" indent))
               (lines (split-string docstring indent-regexp)))
          (cl-values lines begin (point)))))))

>>>>>>> 0d90d260
(defmacro pardef--user-error (format &rest args)
  (let ((tagged-format (concat "[PARDEF] " format)))
    `(user-error ,tagged-format ,@args)))

<<<<<<< HEAD
(defun pardef--render-brief (alist)
  (list (format "%s[TODO] Document %s"
                pardef-docstring-style
                (assoc-default 'name alist))))

(defun pardef--render-param-before (alist) nil)
(defun pardef--render-param-after (alist)
  (list (format "  :returns: %s" (assoc-default 'return alist))))

(defun pardef--render-param-list (alist)
  (let ((cvt-param (lambda (param) (format "  :param %s:" (car param)))))
    (mapcar cvt-param (assoc-default 'params alist))))

(defun pardef--render-rest (alist) (list "" pardef-docstring-style))

(defun pardef-simple-renderer (alist)
  "Rendering `ALIST' into python-style docstring.
Returns a list of strings, each string is a unindented line."
  (let ((new-line (list "")))
    (cl-values (append (pardef--render-brief alist)
                       new-line
                       (pardef--render-param-before alist)
                       (pardef--render-param-list alist)
                       (pardef--render-param-after alist)
                       new-line
                       (pardef--render-rest alist))
               0 (length pardef-docstring-style))))

=======
>>>>>>> 0d90d260
(defun pardef-gen (renderer)
  "Generate docstring for python-style defun.

To generate docstring for a function, place cursor on the line
contains keyword `def', then call this function with a particular
`RENDERER'.  Note that this function is not `interactive', so you
should wrap it in `lambda' or use `pardef-make-gen' in key
binding.

`RENDERER' is a callback who can produce or update a docstring by
a parsed function definition.  It should be a function accepts a
`ALIST' as parameter, and returns a specifier which `pardef-gen'
can use to generate docstring.  In particular, `RENDERER' will
receive a `ALIST' has following fields:

  `name'   Function's name, as a non-empty string.
  `return' Function's return type, is a string and may be empty.
  `params' Parameter list, a list of list in Lisp data.

Parameter list is represented by list which consists of fix form:

  (list <param-name> <param-type> <param-default-value>)

Both param-type and param-default-value may be empty.  You can use
`cl-multiple-value-bind' to destructuralize them.

`RENDERER' should return a list has three elements, first one is
a list of string, whose each element specifies a single line of
docstring.  You don't need consider the absolute indentation of
them, and local indent is acceptable.  For example, part of the
list may like

'(\":param length:\"
  \"  The length of the rectangle.\")

Both of the rest return values are non-negative integer represent
row index and column index, used to specify location of cursor
after docstring is inserted into buffer.  Both of them are based
on zero, and similarly, don't need to consider the absolute
indent.  Consider that we want to generate following docstring:

--- DOCSTRING ---
'''This is my favorite function.
You should call it carefully.
                ^
'''
---    END    ---
(Character '^' means cursor)

Then we should return

(list '(\"'''This is my favorite function.\" ; 0
        \"You should call it carefully.\"    ; 1
        ; 0               16
        \"'''\")
      1
      16)

Finally, you can use custom variable `pardef-docstring-style' as
docstring's quotes. If docstring already exists, `pardef-gen'
will update it automatically."
  (cl-multiple-value-bind (line first-lino last-lino)
      (pardef-python-current-line)
    (if (not (string-match "^\\s-*\\(def\\)" line)) ; `def' must in current line
        (pardef--user-error "Unable to parse Current line as a python defun")
      (let* ((defi-begin (match-beginning 1))
             (defi-end (pardef--find-next-outside-par line ?\: defi-begin)))
        (when (null defi-end)
          (pardef--user-error "Can't find this def's end(i.e. character ':')"))
        (cl-incf defi-end)
        (let* ((definition (substring-no-properties line defi-begin defi-end))
               (parez (pardef-parse-python-defun definition)))
          (when (stringp parez) (pardef--user-error "%s" parez))
          (beginning-of-line)
          (forward-char (+ defi-end (* 2 (- last-lino first-lino 1))))
          ;; Now cursor is following colon
          (let ((curdoc (pardef--load-docstring)))
            (cl-multiple-value-bind (lines row col)
                (funcall renderer parez (and curdoc (cl-first curdoc)))
              (unless (and (< row (length lines))
                           (< col (length (nth row lines))))
                (pardef--user-error
                 "Renderer returned invalid location (%d, %d)" row col))
              (when curdoc (delete-region (point) (cl-third curdoc)))
              (newline-and-indent)
              (let* ((indent-level (current-indentation))
                     (indent (make-string indent-level ?\ ))
                     (docstring (string-join lines (concat "\n" indent))))
                (save-excursion
                  (insert docstring))
                (beginning-of-line)
                (forward-line row)
                (forward-char (+ indent-level col))))))))))

(defun pardef-make-gen (renderer)
  "Create a generator function with `RENDERER'.
Creating a non-parameter function which will call
(pardef-gen `RENDERER') `interactive'-ly. It can be used to
define key bindings in your init.el:

  (define-key xx-mode-map (kbd ..) (pardef-make-gen `RENDERER'))

See `pardef-gen' for more details."
  (lambda () (interactive)
    (pardef-gen renderer)))


(defun pardef--render-brief (alist)
  (list (format "%s[TODO] Document %s"
                pardef-docstring-style
                (assoc-default 'name alist))))

(defun pardef--render-param-before (alist) nil)
(defun pardef--render-param-after (alist)
  (list (format "  :returns: %s" (assoc-default 'return alist))))

(defun pardef--render-param-list (alist)
  (let ((cvt-param (lambda (param) (format "  :param %s:" (car param)))))
    (mapcar cvt-param (assoc-default 'params alist))))

(defun pardef--render-rest (alist) (list "" pardef-docstring-style))

(defun pardef-util-split-docstring-blocks (docstring)
  "Split `DOCSTRING' by blank line.
`DOCSTRING' should be a list of string which represent lines of
text, and it will be split into sublists bounded by blank lines."
  (--split-when (string-blank-p it) docstring))

(defun pardef--sru-info-cons (line)
  (when (string-match "^  :param \\([A-Za-z0-9_]+\\):\\(.*\\)" line)
    (cons (match-string-no-properties 1 line)
          (match-string-no-properties 2 line))))

(defun pardef--sru-make-paramline (param-spec doc-alist)
  (let* ((name (car param-spec))
         (doc (or (assoc-default name doc-alist 'string-equal)
                  (string))))
    (format "  :param %s:%s" name doc)))

(defun pardef--simple-renderer-update-param (alist blocks)
  (let* ((param-block (cl-second blocks))
         (doc-alist (mapcar #'pardef--sru-info-cons param-block))
         (doc-alist (-remove #'null doc-alist))
         (paralines (--map (pardef--sru-make-paramline it doc-alist)
                           (assoc-default 'params alist)))
         (returns (pardef--render-param-after alist)))
    (->> (-replace-at 1 (append paralines returns) blocks)
         (-interpose (string))
         (-flatten))))

(defun pardef--simple-renderer-update (alist docstring)
  (let ((blocks (pardef-util-split-docstring-blocks docstring)))
    (cl-values (if (< (length blocks) 2)
                   (append (or blocks (string))
                           (string)
                           (pardef--render-param-before alist)
                           (pardef--render-param-list alist)
                           (pardef--render-param-after alist)
                           (string)
                           (pardef--render-rest alist))
                 (pardef--simple-renderer-update-param alist blocks))
               0 (length pardef-docstring-style))))

(defun pardef-simple-renderer (alist docstring)
  "Rendering `ALIST' into python-style docstring.
Returns a list of strings, each string is a unindented line."
  (if docstring
      (pardef--simple-renderer-update alist docstring)
    (let ((new-line (list "")))
      (cl-values (append (pardef--render-brief alist)
                         new-line
                         (pardef--render-param-before alist)
                         (pardef--render-param-list alist)
                         (pardef--render-param-after alist)            
                         new-line
                         (pardef--render-rest alist))
                 0 (length pardef-docstring-style)))))

(provide 'pardef)
;;; pardef.el ends here<|MERGE_RESOLUTION|>--- conflicted
+++ resolved
@@ -214,8 +214,6 @@
         (push line* lines)
         (forward-line)))))
 
-<<<<<<< HEAD
-=======
 (defun pardef--load-docstring ()
   "Try to load docstring after current point.
 This function assume that there is a correct function definition,
@@ -247,42 +245,10 @@
                (lines (split-string docstring indent-regexp)))
           (cl-values lines begin (point)))))))
 
->>>>>>> 0d90d260
 (defmacro pardef--user-error (format &rest args)
   (let ((tagged-format (concat "[PARDEF] " format)))
     `(user-error ,tagged-format ,@args)))
 
-<<<<<<< HEAD
-(defun pardef--render-brief (alist)
-  (list (format "%s[TODO] Document %s"
-                pardef-docstring-style
-                (assoc-default 'name alist))))
-
-(defun pardef--render-param-before (alist) nil)
-(defun pardef--render-param-after (alist)
-  (list (format "  :returns: %s" (assoc-default 'return alist))))
-
-(defun pardef--render-param-list (alist)
-  (let ((cvt-param (lambda (param) (format "  :param %s:" (car param)))))
-    (mapcar cvt-param (assoc-default 'params alist))))
-
-(defun pardef--render-rest (alist) (list "" pardef-docstring-style))
-
-(defun pardef-simple-renderer (alist)
-  "Rendering `ALIST' into python-style docstring.
-Returns a list of strings, each string is a unindented line."
-  (let ((new-line (list "")))
-    (cl-values (append (pardef--render-brief alist)
-                       new-line
-                       (pardef--render-param-before alist)
-                       (pardef--render-param-list alist)
-                       (pardef--render-param-after alist)
-                       new-line
-                       (pardef--render-rest alist))
-               0 (length pardef-docstring-style))))
-
-=======
->>>>>>> 0d90d260
 (defun pardef-gen (renderer)
   "Generate docstring for python-style defun.
 
